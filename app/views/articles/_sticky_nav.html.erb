--- conflicted
+++ resolved
@@ -5,8 +5,6 @@
     <div id="profile-card" class="crayons-card crayons-card--secondary branded-7 p-4 pt-0 gap-4 grid" style="border-top-color: <%= Color::CompareHex.new([user_colors(@actor)[:bg], user_colors(@actor)[:text]]).brightness(0.88) %>;">
       <%= render "shared/profile_card_content", actor: @actor, context: "sidebar" %>
     </div>
-
-<<<<<<< HEAD
     <% cache("article-sticky-nav-articles-#{@article.id}-#{@actor.latest_article_updated_at}", expires_in: 48.hours) do %>
       <% if (user_stickies = Articles::GetUserStickies.call(@article, @actor)).present? %>
         <div class="crayons-card crayons-card--secondary">
@@ -18,44 +16,6 @@
           <div>
             <% user_stickies.each_with_index do |article, index| %>
               <a class="crayons-link crayons-link--contentful" href="<%= article.path %>">
-=======
-  <% cache("article-sticky-nav-articles-#{@article.id}-#{@actor.latest_article_updated_at}", expires_in: 48.hours) do %>
-    <% if (user_stickies = Articles::GetUserStickies.call(@article, @actor)).present? %>
-      <div class="crayons-card crayons-card--secondary">
-        <header class="crayons-card__header">
-          <h3 class="crayons-subtitle-2">
-            <%= t("views.sticky.more_from_html", actor: link_to(@actor.name, @actor.path)) %>
-          </h3>
-        </header>
-        <div>
-          <% user_stickies.each_with_index do |article, index| %>
-            <a class="crayons-link crayons-link--contentful" href="<%= article.path %>">
-              <%= article.title %>
-              <div class="crayons-link__secondary -ml-1">
-                <% article.decorate.cached_tag_list_array.each do |tag| %>
-                  <span class="crayons-tag"><span class="crayons-tag__prefix">#</span><%= tag %></span>
-                <% end %>
-              </div>
-            </a>
-          <% end %>
-        </div>
-      </div>
-    <% elsif (sticky_articles = Articles::SuggestStickies.call(@article)).present? %>
-      <div class="crayons-card crayons-card--secondary">
-        <header class="crayons-card__header">
-          <h3 class="crayons-subtitle-2">
-            <%= t("views.sticky.trending_html", app: link_to(community_name, app_url)) %>
-            <%= inline_svg_tag("twemoji/fire.svg", aria: true, class: "crayons-icon crayons-icon--default", title: t("views.sticky.hot")) %>
-          </h3>
-        </header>
-        <div>
-          <% sticky_articles.each_with_index do |article, index| %>
-            <a class="crayons-link crayons-link--contentful flex" href="<%= article.path %>">
-              <span class="crayons-avatar mr-2 shrink-0">
-                <img src="<%= Images::Profile.call(article.cached_user.profile_image_url, length: 90) %>" class="crayons-avatar__image" loading="lazy" alt="<%= article.cached_user.name %> profile image">
-              </span>
-              <div>
->>>>>>> cdb823bd
                 <%= article.title %>
                 <div class="crayons-link__secondary -ml-1">
                   <% article.decorate.cached_tag_list_array.each do |tag| %>
